--- conflicted
+++ resolved
@@ -2225,7 +2225,6 @@
           });
           setReleasesError("A GitHub Personal Access Token is required to manage releases. Please set one in Settings > Behavior.");
         } else {
-<<<<<<< HEAD
           const errorMessage = "Failed to fetch releases. This may be due to an invalid PAT or insufficient permissions (requires 'Contents: Read & write'). Check the debug console for more details.";
           logger.error('Failed to fetch releases for repository', {
             repoId: repository.id,
@@ -2240,22 +2239,6 @@
         repoId: repository.id,
         repoName: repository.name,
         error: e,
-=======
-          logger.error('Failed to fetch releases despite GitHub PAT', {
-            repoId: repository?.id ?? null,
-            repoPath: repository?.localPath ?? null,
-            remoteUrl: repository?.remoteUrl ?? null,
-          });
-          setReleasesError("Failed to fetch releases. This may be due to an invalid PAT or insufficient permissions (requires 'Contents: Read & write'). Check the debug console for more details.");
-        }
-      }
-    } catch (e: any) {
-      logger.error('Failed to fetch releases', {
-        repoId: repository?.id ?? null,
-        repoPath: repository?.localPath ?? null,
-        remoteUrl: repository?.remoteUrl ?? null,
-        error: e instanceof Error ? { message: e.message, stack: e.stack } : e,
->>>>>>> 6b94b073
       });
       setReleasesError(`Error: ${e.message}`);
     } finally {
