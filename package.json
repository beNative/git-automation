{
  "name": "git-automation-dashboard",
  "version": "0.25.4",
  "description": "A dashboard to manage and automate the workflow for a set of Git repositories.",
  "main": "dist/main.js",
<<<<<<< HEAD
  "author": "AI Assistant <support@example.com>",
=======
  "author": "Tim Sinaeve",
  "email": "tim.sinaeve@gmail.com",
>>>>>>> 0bc9f5f9
  "license": "MIT",
  "scripts": {
    "start": "concurrently \"npm:watch\" \"npm:electron\"",
    "watch": "node esbuild.config.js --watch",
    "electron": "wait-on dist/main.js dist/renderer.js dist/preload.js && electron .",
    "build": "cross-env NODE_ENV=production node esbuild.config.js",
    "pack": "npm run build && electron-builder --publish never",
    "publish": "npm run build && electron-builder --publish always",
    "test": "echo \"See README.md for testing instructions.\" && exit 0"
  },
  "dependencies": {
    "@google/genai": "^1.16.0",
    "electron-squirrel-startup": "^1.0.0",
    "electron-updater": "^6.2.1",
    "jszip": "^3.10.1",
    "react": "^19.1.1",
    "react-dom": "^19.1.1",
    "react-markdown": "^9.0.1",
    "remark-gfm": "^4.0.0"
  },
  "devDependencies": {
    "@types/react": "^18.3.3",
    "@types/react-dom": "^18.3.0",
    "@resvg/resvg-js": "^2.6.2",
    "concurrently": "^8.2.2",
    "cross-env": "^7.0.3",
    "electron": "^31.2.1",
    "electron-builder": "^24.13.3",
    "esbuild": "^0.23.0",
    "png-to-ico": "^2.0.4",
    "typescript": "^5.5.3",
    "wait-on": "^7.2.0"
  },
  "build": {
    "appId": "com.example.gitautomationdashboard",
    "productName": "Git Automation Dashboard",
    "directories": {
      "app": "dist",
      "buildResources": "assets",
      "output": "release"
    },
    "extraResources": [
      {
        "from": "dist/docs",
        "to": "docs"
      }
    ],
    "win": {
      "target": "nsis",
      "icon": "dist/assets/icon.ico"
    },
    "mac": {
      "target": "dmg"
    },
    "linux": {
      "target": [
        "AppImage",
        "deb"
      ],
      "maintainer": "AI Assistant <support@example.com>"
    },
    "nsis": {
      "oneClick": false,
      "allowToChangeInstallationDirectory": true
    },
    "publish": [
      {
        "provider": "github",
        "owner": "beNative",
        "repo": "git-automation"
      }
    ]
  }
}<|MERGE_RESOLUTION|>--- conflicted
+++ resolved
@@ -3,12 +3,7 @@
   "version": "0.25.4",
   "description": "A dashboard to manage and automate the workflow for a set of Git repositories.",
   "main": "dist/main.js",
-<<<<<<< HEAD
-  "author": "AI Assistant <support@example.com>",
-=======
-  "author": "Tim Sinaeve",
-  "email": "tim.sinaeve@gmail.com",
->>>>>>> 0bc9f5f9
+  "author": "Tim Sinaeve <tim.sinaeve@gmail.com>",
   "license": "MIT",
   "scripts": {
     "start": "concurrently \"npm:watch\" \"npm:electron\"",
